//# Station.cc: Representation of the station beam former.
//#
//# Copyright (C) 2013
//# ASTRON (Netherlands Institute for Radio Astronomy)
//# P.O.Box 2, 7990 AA Dwingeloo, The Netherlands
//#
//# This file is part of the LOFAR software suite.
//# The LOFAR software suite is free software: you can redistribute it and/or
//# modify it under the terms of the GNU General Public License as published
//# by the Free Software Foundation, either version 3 of the License, or
//# (at your option) any later version.
//#
//# The LOFAR software suite is distributed in the hope that it will be useful,
//# but WITHOUT ANY WARRANTY; without even the implied warranty of
//# MERCHANTABILITY or FITNESS FOR A PARTICULAR PURPOSE.  See the
//# GNU General Public License for more details.
//#
//# You should have received a copy of the GNU General Public License along
//# with the LOFAR software suite. If not, see <http://www.gnu.org/licenses/>.
//#
//# $Id$

#include <lofar_config.h>
#include <StationResponse/Station.h>
#include <StationResponse/MathUtil.h>

namespace LOFAR
{
namespace StationResponse
{

Station::Station(const string &name, const vector3r_t &position)
    :   itsName(name),
        itsPosition(position),
        itsPhaseReference(position)
{
}

const string &Station::name() const
{
    return itsName;
}

const vector3r_t &Station::position() const
{
    return itsPosition;
}

void Station::setPhaseReference(const vector3r_t &reference)
{
    itsPhaseReference = reference;
}

const vector3r_t &Station::phaseReference() const
{
    return itsPhaseReference;
}

<<<<<<< HEAD
void Station::addAntennaField(const AntennaField::ConstPtr &field)
=======
void Station::addField(const AntennaField::ConstPtr &field)
>>>>>>> e6922d8c
{
    itsFields.push_back(field);
}

size_t Station::nFields() const
{
    return itsFields.size();
}

AntennaField::ConstPtr Station::field(size_t i) const
{
    return (i < itsFields.size() ? itsFields[i] : AntennaField::ConstPtr());
}

Station::FieldList::const_iterator Station::beginFields() const
{
    return itsFields.begin();
}

Station::FieldList::const_iterator Station::endFields() const
{
    return itsFields.end();
}

matrix22c_t Station::response(real_t time, real_t freq,
    const vector3r_t &direction, real_t freq0, const vector3r_t &station0,
    const vector3r_t &tile0) const
{
    raw_response_t result = {{{{{}}, {{}}}}, {{}}};
    for(FieldList::const_iterator field_it = beginFields(),
        field_end = endFields(); field_it != field_end; ++field_it)
    {
        raw_array_factor_t field = fieldArrayFactor(*field_it, time, freq,
            direction, freq0, phaseReference(), station0);

        raw_response_t antenna = (*field_it)->rawResponse(time, freq,
            direction, tile0);

        result.response[0][0] += field.factor[0] * antenna.response[0][0];
        result.response[0][1] += field.factor[0] * antenna.response[0][1];
        result.response[1][0] += field.factor[1] * antenna.response[1][0];
        result.response[1][1] += field.factor[1] * antenna.response[1][1];

        result.weight[0] += field.weight[0] * antenna.weight[0];
        result.weight[1] += field.weight[1] * antenna.weight[1];
    }

    return normalize(result);
}

diag22c_t Station::arrayFactor(real_t time, real_t freq,
    const vector3r_t &direction, real_t freq0, const vector3r_t &station0,
    const vector3r_t &tile0) const
{
    raw_array_factor_t af = {{{}}, {{}}};
    for(FieldList::const_iterator field_it = beginFields(),
        field_end = endFields(); field_it != field_end; ++field_it)
    {
        raw_array_factor_t field = fieldArrayFactor(*field_it, time, freq,
            direction, freq0, phaseReference(), station0);

        raw_array_factor_t antenna = (*field_it)->rawArrayFactor(time, freq,
            direction, tile0);

        af.factor[0] += field.factor[0] * antenna.factor[0];
        af.factor[1] += field.factor[1] * antenna.factor[1];
        af.weight[0] += field.weight[0] * antenna.weight[0];
        af.weight[1] += field.weight[1] * antenna.weight[1];
    }

    return normalize(af);
}

raw_array_factor_t
Station::fieldArrayFactor(const AntennaField::ConstPtr &field,
    real_t, real_t freq, const vector3r_t &direction, real_t freq0,
    const vector3r_t &position0, const vector3r_t &direction0) const
{
    real_t k = Constants::_2pi * freq / Constants::c;
    real_t k0 = Constants::_2pi * freq0 / Constants::c;

    vector3r_t offset = field->position() - position0;

    raw_array_factor_t af = {{{}}, {{}}};
    typedef AntennaField::AntennaList AntennaList;
    for(AntennaList::const_iterator antenna_it = field->beginAntennae(),
        antenna_end = field->endAntennae(); antenna_it != antenna_end;
        ++antenna_it)
    {
        if(!antenna_it->enabled[0] && !antenna_it->enabled[1])
        {
            continue;
        }

        vector3r_t position = offset + antenna_it->position;
        real_t phase = k * dot(position, direction) - k0 * dot(position,
            direction0);
        complex_t shift = complex_t(cos(phase), sin(phase));

        if(antenna_it->enabled[0])
        {
            af.factor[0] += shift;
            ++af.weight[0];
        }

        if(antenna_it->enabled[1])
        {
            af.factor[1] += shift;
            ++af.weight[1];
        }
    }

    return af;
}

} //# namespace StationResponse
} //# namespace LOFAR<|MERGE_RESOLUTION|>--- conflicted
+++ resolved
@@ -56,11 +56,7 @@
     return itsPhaseReference;
 }
 
-<<<<<<< HEAD
-void Station::addAntennaField(const AntennaField::ConstPtr &field)
-=======
 void Station::addField(const AntennaField::ConstPtr &field)
->>>>>>> e6922d8c
 {
     itsFields.push_back(field);
 }
